--- conflicted
+++ resolved
@@ -2,17 +2,6 @@
 
 Una aplicación desarrollada en Python como proyecto final del curso **"Introducción a la IA con Python - UTN FRP"**.
 
-<<<<<<< HEAD
-## Procesos:
-	* [00-Collecting-Dataset](./00-Collecting-Dataset/Readme.md) [x]
-		Aplicacion para recoleccion del dataset a utilizar.
-	* [01-Normalizer-Dataset](./01-Normalizer-Dataset/Readme.md)[ ]
-		Aplicacion para entrenamiento y testeo del modelo utilizar.
-	* [02-Training-Testing-Model](./02-Training-Testing-Model/Readme.md)[ ]
-		Aplicacion para entrenamiento y testeo del modelo utilizar.
-	* [03-Dewey-Snap-App](./03-Dewey-Snap-App/Readme.md)[ ]
-		Aplicacion final implementando el modelo previamente entrenado.
-=======
 Esta app permite:
 - Analizar títulos y contenido de archivos PDF.
 - Clasificarlos automáticamente según la **Clasificación Decimal Dewey**.
@@ -20,11 +9,10 @@
 
 ---
 
-## 🔧 Procesos del Proyecto
-
+## Procesos:
 | Etapa | Descripción | Estado |
 |-------|-------------|--------|
-| [00-Collecting-Dataset](https://github.com/Alanv3514/DeweySnap/tree/main/00-Collecting-Dataset) | Aplicación para la recolección del dataset a utilizar. | ✅ Completado |
-| [01-Training-Testing-Model](https://github.com/Alanv3514/DeweySnap/tree/main/01-Training-Model) | Entrenamiento y testeo del modelo de clasificación. | ⏳ En desarrollo |
-| [02-Dewey-Snap-App](https://github.com/Alanv3514/DeweySnap/tree/main/02-Dewey-Snap-App) | Aplicación final que implementa el modelo entrenado. | ⏳ En desarrollo |
->>>>>>> d66242a3
+| [00-Collecting-Dataset](./00-Collecting-Dataset/Readme.md) | Aplicacion para recoleccion del dataset a utilizar. | ✅ Completado |
+| [01-Normalizer-Dataset](./01-Normalizer-Dataset/Readme.md) | Aplicacion para entrenamiento y testeo del modelo utilizar. | ✅ Completado |
+| [02-Training-Testing-Model](./02-Training-Testing-Model/Readme.md) | Aplicacion para entrenamiento y testeo del modelo utilizar. | ✅ Completado |
+| [03-Dewey-Snap-App](./03-Dewey-Snap-App/Readme.md) | Aplicacion final implementando el modelo previamente entrenado. | ⏳ En desarrollo |